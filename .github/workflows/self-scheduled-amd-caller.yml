name: Self-hosted runner (AMD scheduled CI caller)

on:
  schedule:
    - cron: "17 2 * * *"
<<<<<<< HEAD
  push:
    branches:
      - run_amd_scheduled_ci_caller__*
=======
>>>>>>> 1d63b0ec

jobs:
  run_scheduled_amd_ci:
    name: Trigger Scheduled AMD CI
    runs-on: ubuntu-22.04
    if: ${{ always() }}
    steps:
      - name: Trigger scheduled AMD CI via workflow_run
        run: echo "Trigger scheduled AMD CI via workflow_run"<|MERGE_RESOLUTION|>--- conflicted
+++ resolved
@@ -3,12 +3,9 @@
 on:
   schedule:
     - cron: "17 2 * * *"
-<<<<<<< HEAD
   push:
     branches:
-      - run_amd_scheduled_ci_caller__*
-=======
->>>>>>> 1d63b0ec
+      - run_amd_scheduled_ci_caller*
 
 jobs:
   run_scheduled_amd_ci:
